import * as vscode from "vscode";
import { GoogleDrive, GoogleDriveProject, Permission, ProjectState } from "./GoogleDrive";
import { LiveShare } from "./LiveShare";
import { FileSystem, FilesConfig } from "./FileSystem";
import { context, currentFolder } from "./extension";
import { fileUri, listFolder, showErrorWrap } from "./util";
import { json } from "stream/consumers";
import { resolve } from "path";


export class Project {

    private static instance : Project | undefined = undefined;
    public static get Instance() : Project | undefined { return Project.instance; }

    private intervalID : NodeJS.Timeout | undefined = undefined;

    private constructor(
        private project: GoogleDriveProject,
        private host: boolean, 
        private fileSystem: FileSystem | null
    ) {}

    public get Project() : GoogleDriveProject { return this.project; }

    /**
     * @brief Activate Project class
    **/
    public static async activate() : Promise<void> {
        // Restore project state after a restart for joining a Live Share session
        const project = context.globalState.get<Project>("projectState");
        const previousFolder = context.globalState.get<PreviousFolder>("previousFolder");
        if (project) { // Connected to a project
            Project.instance = new Project(project.project, project.host, project.fileSystem);
            context.globalState.update("projectState", undefined);
<<<<<<< HEAD
            if (project.host) { // Start uploading files regularly
                Project.instance.startUpload();
            }
            else { // Activate previous folder
                if (previousFolder) {
                    previousFolder.active = true;
                    context.globalState.update("previousFolder", previousFolder);
                }
            }
        }
        else { // Come back to previous folder if activated
            if (previousFolder && previousFolder.active) {
                await vscode.commands.executeCommand("vscode.openFolder", vscode.Uri.parse(previousFolder.path), false);
            }
            context.globalState.update("previousFolder", new PreviousFolder(currentFolder.fsPath, false));
=======
            await Project.instance.addToMember();
            vscode.commands.executeCommand("setContext", "cloud-collaboration.connected", true);
>>>>>>> f10bd5ab
        }
    }


    /**
     * @brief Create a new project in the current folder
    **/
    public static async createProject() : Promise<void> {
        // Check if folder is empty
        const files = await listFolder();
        if (files.length > 0) {
            throw new Error("Can't create project : folder must be empty");
        }

        // Ask for project name
        const name = await vscode.window.showInputBox({ prompt: "Project name" });
        if (!name) {
            throw new Error("Can't create project : no name provided");
        }

        await vscode.window.withProgress({ location: vscode.ProgressLocation.Notification, title: "Creating project..." }, showErrorWrap(async () => {
            // Create project
            if (!GoogleDrive.Instance) {
                throw new Error("Can't create project : not authenticated");
            }
            const project = await GoogleDrive.Instance.createProject(name);
            
            // .collablaunch file
            await vscode.workspace.fs.writeFile(fileUri(".collablaunch"), new TextEncoder().encode(JSON.stringify(project, null, 4)));
            vscode.commands.executeCommand("vscode.openWith", fileUri(".collablaunch"), "cloud-collaboration.launchEditor");
            vscode.window.showInformationMessage("Project created successfully");
        }));
    }


    /**
     * @brief Join a project in the current folder
    **/
    public static async joinProject() : Promise<void> {
        // Check if folder is empty
        const files = await listFolder();
        if (files.length > 0) {
            throw new Error("Can't join project : folder must be empty");
        }

        // Pick project
        if (!GoogleDrive.Instance) {
            throw new Error("Can't join project : not authenticated");
        }
        await GoogleDrive.Instance.pickProject(async (project) => {
            // .collablaunch file
            await vscode.workspace.fs.writeFile(fileUri(".collablaunch"), new TextEncoder().encode(JSON.stringify(project, null, 4)));
            vscode.commands.executeCommand("vscode.openWith", fileUri(".collablaunch"), "cloud-collaboration.launchEditor");
            vscode.window.showInformationMessage("Project joined successfully");
        });
    }


    /**
     * @brief Connect to the project in the current folder
    **/
    public static async connect() : Promise<void> {
        await vscode.window.withProgress({ location: vscode.ProgressLocation.Notification, title: "Connecting to project..." }, showErrorWrap(async () => {
            // Check instances
            if (!GoogleDrive.Instance) {
                throw new Error("Connection failed : not authenticated");
            }
            if (Project.Instance) {
                throw new Error("Connection failed : already connected");
            }
            if (!LiveShare.Instance) {
                throw new Error("Connection failed : Live Share not initialized");
            }

            // Get project information from .collablaunch file
            const project = JSON.parse(new TextDecoder().decode(await vscode.workspace.fs.readFile(fileUri(".collablaunch")))) as GoogleDriveProject;
            const state = await GoogleDrive.Instance.getState(project);
            //const host = state.url === "";
            const host = true;

            let fileSystem = null;
            if (host) {
                // Create Live Share session
                state.url = await LiveShare.Instance.createSession();
                await GoogleDrive.Instance.setState(project, state);

                // Load project files
                fileSystem = await FileSystem.init(project, state);
                await fileSystem.download();

                // Create instance
                Project.instance = new Project(project, host, fileSystem);
                Project.instance.startUpload();

                await Project.instance.addToMember();
            }
            else {
                // Save project state and join Live Share session (the extension will restart)
                context.globalState.update("projectState", new Project(project, host, fileSystem));
                await LiveShare.Instance.joinSession(state.url);
            }

            vscode.commands.executeCommand("setContext", "cloud-collaboration.connected", true);
        }));
    }


    /**
     * @brief Add the current user to the project members and remove it from the invites
    **/
    private async addToMember() : Promise<void> {
        if (!GoogleDrive.Instance) {
            throw new Error("Can't add to member : not authenticated");
        }
        const email = await GoogleDrive.Instance.getEmail();
        const config = await Project.getConfig();
        const inviteIndex = config.shareConfig.invites.findIndex(invite => invite.name === email);
        if (inviteIndex !== -1) {
            config.shareConfig.members.push(config.shareConfig.invites[inviteIndex]);
            config.shareConfig.invites.splice(inviteIndex, 1);
            await Project.setConfig(config);
        }
    }


    /**
     * @brief Disconnect from the project
    **/
    public static async disconnect() : Promise<void> {
        await vscode.window.withProgress({ location: vscode.ProgressLocation.Notification, title: "Disconnecting from project..." }, showErrorWrap(async () => {
            // Check instances
            if (!GoogleDrive.Instance) {
                throw new Error("Disconnection failed : not authenticated");
            }
            if (!Project.Instance) {
                throw new Error("Disconnection failed : not connected");
            }
            if (!LiveShare.Instance) {
                throw new Error("Disconnection failed : Live Share not initialized");
            }

            // Leave or end Live Share session
            await LiveShare.Instance.exitSession();
            if (Project.Instance.host) {
                if (!Project.Instance.fileSystem) {
                    throw new Error("Disconnection failed : no file system");
                }
                const state = Project.Instance.fileSystem?.State;
                state.url = "";
                await GoogleDrive.Instance.setState(Project.Instance.project, state);
                await Project.Instance.upload(true);
            }
            
            Project.Instance.stopUpload();
            Project.instance = undefined;
            vscode.commands.executeCommand("setContext", "cloud-collaboration.connected", false);
        }));
    }


    /**
     * @brief Download files of the project to another folder
    **/
    public async download() : Promise<void> {
        // Pick folder
        const folder = await vscode.window.showOpenDialog({ canSelectFiles: false, canSelectFolders: true, canSelectMany: false });
        if (!folder || folder.length === 0) {
            throw new Error("Download failed : no folder selected");
        }

        // Check if folder is empty
        const files = await listFolder(folder[0]);
        if (files.length > 0) {
            throw new Error("Download failed : folder must be empty");
        }

        await vscode.window.withProgress({ location: vscode.ProgressLocation.Notification, title: "Downloading project..." }, showErrorWrap(async () => {
            // Download files (without .collabconfig)
            if (this.fileSystem) {
                await this.fileSystem.download(folder[0]);
            }
            else {
                if (!GoogleDrive.Instance) {
                    throw new Error("Download failed : not authenticated");
                }
                const state = await GoogleDrive.Instance.getState(this.project);
                const fileSytem = await FileSystem.init(this.project, state);
                await fileSytem.download(folder[0]);
            }
            await vscode.workspace.fs.delete(fileUri(".collabconfig", folder[0]));
            vscode.window.showInformationMessage("Project downloaded successfully");
        }));
    }


    /**
     * @brief Start uploading files regularly to Google Drive
    **/
    private startUpload() : void {
        this.intervalID = setInterval(showErrorWrap(async () => {
            await vscode.window.withProgress({ location: vscode.ProgressLocation.Notification, title: "Uploading to Google Drive..." }, showErrorWrap(async () => Project.Instance?.upload()));
        }), 60_000);
    }


    /**
     * @brief Stop uploading files regularly
    **/
    private stopUpload() : void {
        if (this.intervalID) {
            clearInterval(this.intervalID);
            this.intervalID = undefined;
        }
    }


    /**
     * @brief Upload files to Google Drive
     * @param clear Wether to clear the folder after uploading or not
    **/
    private async upload(clear: boolean = false) : Promise<void> {
        if (!this.fileSystem) {
            throw new Error("Upload failed : no file system");
        }
        const config = await Project.getConfig();
        await this.fileSystem.upload(config.filesConfig);
        if (clear) {
            await this.fileSystem.clear(config.filesConfig);
        }
    }


    /**
     * @brief Get the .collabconfig file in the current folder if it exists, create a default one otherwise
    **/
    private static async getConfig() : Promise<Config> {
        let config: Config;
        try {
            config = JSON.parse(new TextDecoder().decode(await vscode.workspace.fs.readFile(fileUri(".collabconfig")))) as Config;
        }
        catch {
            if (!GoogleDrive.Instance) {
                throw new Error("Can't create config : not authenticated");
            }
            const project = JSON.parse(new TextDecoder().decode(await vscode.workspace.fs.readFile(fileUri(".collablaunch")))) as GoogleDriveProject;
            config = new Config(project.name, new FilesConfig(), new ShareConfig(await GoogleDrive.Instance.getEmail()));
            Project.setConfig(config);
        }
        return config;
    }


    /**
     * @brief Set the config file in the current folder
    **/
    private static async setConfig(config: Config) : Promise<void> {
        await vscode.workspace.fs.writeFile(fileUri(".collabconfig"), new TextEncoder().encode(JSON.stringify(config, null, 4)));
    }

}



export class Config {
    public constructor(
        public name: string, 
        public filesConfig: FilesConfig,
        public shareConfig: ShareConfig
    ) {}
}



export class ShareConfig {
    public invites: Permission[] = [];
    public members: Permission[] = [];
<<<<<<< HEAD
    public public: Permission = new Permission("", "");
}


class PreviousFolder {
    public constructor(
        public path: string,
        public active: boolean
    ) {}
=======
    public public: Permission | null = null;

    public constructor(public owner: string) {}
>>>>>>> f10bd5ab
}<|MERGE_RESOLUTION|>--- conflicted
+++ resolved
@@ -33,26 +33,20 @@
         if (project) { // Connected to a project
             Project.instance = new Project(project.project, project.host, project.fileSystem);
             context.globalState.update("projectState", undefined);
-<<<<<<< HEAD
-            if (project.host) { // Start uploading files regularly
-                Project.instance.startUpload();
-            }
-            else { // Activate previous folder
-                if (previousFolder) {
-                    previousFolder.active = true;
-                    context.globalState.update("previousFolder", previousFolder);
-                }
-            }
+            
+            if (previousFolder) { // Activate previous folder
+                previousFolder.active = true;
+                context.globalState.update("previousFolder", previousFolder);
+            }
+
+            await Project.instance.addToMember();
+            vscode.commands.executeCommand("setContext", "cloud-collaboration.connected", true);
         }
         else { // Come back to previous folder if activated
             if (previousFolder && previousFolder.active) {
                 await vscode.commands.executeCommand("vscode.openFolder", vscode.Uri.parse(previousFolder.path), false);
             }
             context.globalState.update("previousFolder", new PreviousFolder(currentFolder.fsPath, false));
-=======
-            await Project.instance.addToMember();
-            vscode.commands.executeCommand("setContext", "cloud-collaboration.connected", true);
->>>>>>> f10bd5ab
         }
     }
 
@@ -328,9 +322,10 @@
 
 export class ShareConfig {
     public invites: Permission[] = [];
-    public members: Permission[] = [];
-<<<<<<< HEAD
-    public public: Permission = new Permission("", "");
+    public members: Permission[] = []
+    public public: Permission | null = null;
+
+    public constructor(public owner: string) {}
 }
 
 
@@ -339,9 +334,4 @@
         public path: string,
         public active: boolean
     ) {}
-=======
-    public public: Permission | null = null;
-
-    public constructor(public owner: string) {}
->>>>>>> f10bd5ab
 }